--- conflicted
+++ resolved
@@ -75,19 +75,8 @@
 # Minimum time between trades in milliseconds (prevents rate limiting)
 MIN_TIME_BETWEEN_TRADES=30000
 
-<<<<<<< HEAD
-# ========================================
-# ML MODEL CONFIGURATION
-# ========================================
-# Machine Learning confidence threshold (0.0 to 1.0)
-# Higher = more conservative, Lower = more opportunities
-ML_CONFIDENCE_THRESHOLD=0.8
-
-# Enable ML-based opportunity filtering
-=======
 # ML Model Configuration
 ML_CONFIDENCE_THRESHOLD=0.88
->>>>>>> 78716fda
 ENABLE_ML_FILTERING=true
 
 # Paths to pre-trained ML models (relative to project root)
@@ -103,27 +92,12 @@
 
 # Path to LSTM ONNX model
 AI_MODEL_PATH=./data/models/lstm_omni.onnx
-<<<<<<< HEAD
-
-# AI prediction confidence threshold
-AI_THRESHOLD=0.78
-
-# AI Engine API port
-=======
 AI_THRESHOLD=0.88
->>>>>>> 78716fda
 AI_ENGINE_PORT=8001
 
 # Rust Engine URL (for high-performance calculations)
 RUST_ENGINE_URL=http://localhost:7000
 
-<<<<<<< HEAD
-# ========================================
-# BLOXROUTE MEV PROTECTION
-# ========================================
-# BloXroute authentication token (for premium transaction propagation)
-# Get your token from: https://bloxroute.com/
-=======
 # Dynamic Threshold Configuration
 ENABLE_DYNAMIC_THRESHOLD=true
 MIN_THRESHOLD=0.88
@@ -131,7 +105,6 @@
 THRESHOLD_VOLATILITY_ADJUSTMENT=true
 
 # BloXroute Configuration
->>>>>>> 78716fda
 BLOXROUTE_AUTH_TOKEN=your_bloxroute_auth_token_here
 
 # BloXroute Gateway URL
