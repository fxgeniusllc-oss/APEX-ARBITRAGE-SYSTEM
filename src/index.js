import { ethers } from 'ethers';
import dotenv from 'dotenv';
import chalk from 'chalk';
import { spawn } from 'child_process';
import { performance } from 'perf_hooks';
import { executionController } from './utils/executionController.js';
import { CURRENT_MODE, MODE, getModeDisplay } from './utils/config.js';
<<<<<<< HEAD
import { opportunityScorer } from './utils/opportunityScorer.js';
import { performanceTracker } from './utils/performanceTracker.js';
=======
import { createRequire } from 'module';
>>>>>>> 0148077b

dotenv.config();

const require = createRequire(import.meta.url);
const { TerminalDisplay } = require('./utils/terminalDisplay.js');

/**
 * APEX ARBITRAGE SYSTEM
 * Main Entry Point - Coordinates Rust Engine, Python Orchestrator, and Node.js Components
 * Supports LIVE/DEV/SIM execution modes
 */

class ApexSystem {
    constructor() {
        this.config = {
            minProfitUSD: parseFloat(process.env.MIN_PROFIT_USD) || 5,
            maxGasPriceGwei: parseFloat(process.env.MAX_GAS_PRICE_GWEI) || 100,
            slippageBps: parseFloat(process.env.SLIPPAGE_BPS) || 50,
            scanInterval: parseInt(process.env.SCAN_INTERVAL) || 60000,
            chains: ['polygon', 'arbitrum', 'optimism', 'base', 'ethereum', 'bsc'],
            mode: CURRENT_MODE
        };
        
        this.stats = {
            totalScans: 0,
            totalExecutions: 0,
            simulatedExecutions: 0,
            successfulExecutions: 0,
            failedExecutions: 0,
            totalProfit: 0,
            simulatedProfit: 0,
            totalLoss: 0,
            totalGasCost: 0,
            consecutiveFailures: 0,
            lastExecutionTime: null,
            startTime: Date.now()
        };
        
        this.pythonProcess = null;
        this.isRunning = false;
        this.executionController = executionController;
<<<<<<< HEAD
        this.opportunityScorer = opportunityScorer;
        this.performanceTracker = performanceTracker;
=======
        
        // Initialize terminal display
        this.terminalDisplay = new TerminalDisplay({
            refreshInterval: 5000, // Refresh every 5 seconds
            maxRecentActivities: 10,
            maxRouteDisplay: 5,
            showDetailedMetrics: true
        });
        
        // Initialize terminal display data
        this.terminalDisplay.updateSystemStatus({
            mode: CURRENT_MODE,
            componentsStatus: {
                rustEngine: false,
                pythonOrchestrator: false,
                nodeCoordinator: true,
                mlEngine: false,
                websocket: false
            }
        });
>>>>>>> 0148077b
    }

    /**
     * Initialize providers for all supported chains
     */
    async initializeProviders() {
        console.log(chalk.cyan('🔗 Initializing multi-chain providers...'));
        
        // Fail fast if any required RPC URL is missing
        const requiredRpcVars = {
            polygon: 'POLYGON_RPC_URL',
            ethereum: 'ETHEREUM_RPC_URL',
            arbitrum: 'ARBITRUM_RPC_URL',
            optimism: 'OPTIMISM_RPC_URL',
            base: 'BASE_RPC_URL',
            bsc: 'BSC_RPC_URL'
        };
        for (const [chain, envVar] of Object.entries(requiredRpcVars)) {
            if (!process.env[envVar]) {
                throw new Error(`Missing required environment variable: ${envVar} for chain ${chain}. Refusing to use public fallback RPC. Please set this variable in your environment.`);
            }
        }
        this.providers = {
            polygon: new ethers.JsonRpcProvider(process.env.POLYGON_RPC_URL),
            ethereum: new ethers.JsonRpcProvider(process.env.ETHEREUM_RPC_URL),
            arbitrum: new ethers.JsonRpcProvider(process.env.ARBITRUM_RPC_URL),
            optimism: new ethers.JsonRpcProvider(process.env.OPTIMISM_RPC_URL),
            base: new ethers.JsonRpcProvider(process.env.BASE_RPC_URL),
            bsc: new ethers.JsonRpcProvider(process.env.BSC_RPC_URL)
        };
        
        // Test connections and update display
        for (const [chain, provider] of Object.entries(this.providers)) {
            try {
                const network = await provider.getNetwork();
                console.log(chalk.green(`✅ ${chain.toUpperCase()}: Connected (Chain ID: ${network.chainId})`));
                
                // Update chain status in terminal display
                this.terminalDisplay.updateChainStatus(chain, {
                    connected: true,
                    blockNumber: null,
                    opportunities: 0
                });
                
                this.terminalDisplay.addActivity({
                    type: 'success',
                    message: `${chain.toUpperCase()} connected`,
                    details: `Chain ID: ${network.chainId}`
                });
            } catch (error) {
                console.log(chalk.yellow(`⚠️  ${chain.toUpperCase()}: Connection failed`));
                
                this.terminalDisplay.updateChainStatus(chain, {
                    connected: false,
                    blockNumber: null,
                    opportunities: 0
                });
                
                this.terminalDisplay.addActivity({
                    type: 'warning',
                    message: `${chain.toUpperCase()} connection failed`,
                    details: error.message
                });
            }
        }
    }

    /**
     * Start Python orchestrator as child process
     */
    startPythonOrchestrator() {
        console.log(chalk.cyan('🐍 Starting Python Orchestrator...'));
        
        const pythonExecutable = process.env.PYTHON || 'python3';
        this.pythonProcess = spawn(pythonExecutable, ['src/python/orchestrator.py'], {
            stdio: 'pipe',
            env: { ...process.env }
        });

        this.pythonProcess.stdout.on('data', (data) => {
            const message = data.toString().trim();
            console.log(chalk.magenta('[Python] ') + message);
            
            this.terminalDisplay.addActivity({
                type: 'info',
                message: 'Python Orchestrator',
                details: message.substring(0, 50)
            });
        });

        this.pythonProcess.stderr.on('data', (data) => {
            const message = data.toString().trim();
            console.error(chalk.red('[Python Error] ') + message);
            
            this.terminalDisplay.addActivity({
                type: 'error',
                message: 'Python Error',
                details: message.substring(0, 50)
            });
        });

        this.pythonProcess.on('close', (code) => {
            console.log(chalk.yellow(`Python orchestrator exited with code ${code}`));
            
            this.terminalDisplay.updateSystemStatus({
                componentsStatus: {
                    ...this.terminalDisplay.data.systemStatus.componentsStatus,
                    pythonOrchestrator: false
                }
            });
            
            this.terminalDisplay.addActivity({
                type: 'warning',
                message: 'Python Orchestrator stopped',
                details: `Exit code: ${code}`
            });
        });
        
        // Update status
        this.terminalDisplay.updateSystemStatus({
            componentsStatus: {
                ...this.terminalDisplay.data.systemStatus.componentsStatus,
                pythonOrchestrator: true
            }
        });
        
        this.terminalDisplay.addActivity({
            type: 'success',
            message: 'Python Orchestrator started',
            details: 'ML/AI engine initializing'
        });
    }

    /**
     * Scan for opportunities using Rust engine
     */
    async scanOpportunities() {
        const startTime = performance.now();
        
        // In production, this would call the Rust engine via FFI or subprocess
        // For now, we simulate the high-speed scanning
        const opportunities = await this.simulateRustScan();
        
        const scanTime = performance.now() - startTime;
        this.stats.totalScans++;
        
        console.log(chalk.cyan(`⚡ Scanned 2000+ opportunities in ${scanTime.toFixed(2)}ms`));
        
        // Update terminal display
        this.terminalDisplay.updateExecutionStats({
            totalScans: this.stats.totalScans,
            ...this.stats
        });
        
        this.terminalDisplay.addActivity({
            type: 'scan',
            message: `Scan completed in ${scanTime.toFixed(2)}ms`,
            details: `${opportunities.length} opportunities found`
        });
        
        return opportunities;
    }

    /**
     * Simulate Rust engine scan (placeholder)
     */
    async simulateRustScan() {
        // Simulate ultra-fast scanning
        await new Promise(resolve => setTimeout(resolve, 45)); // <50ms
        
        return [
            {
                routeId: 'quickswap_sushiswap_2hop',
                tokens: ['USDC', 'USDT', 'USDC'],
                dexes: ['quickswap', 'sushiswap'],
                inputAmount: 1000,
                expectedOutput: 1012,
                gasEstimate: 350000,
                profitUsd: 12,
                confidenceScore: 0.87,
                chain: 'polygon',
                timestamp: Date.now()
            }
        ];
    }

    /**
     * Display live dashboard
     */
    displayDashboard() {
        // Update terminal display data before rendering
        this.terminalDisplay.updateSystemStatus({
            mode: CURRENT_MODE,
            componentsStatus: {
                rustEngine: true,
                pythonOrchestrator: this.pythonProcess !== null,
                nodeCoordinator: true,
                mlEngine: false,
                websocket: false
            }
        });
        
        this.terminalDisplay.updateExecutionStats({
            ...this.stats
        });
        
        // Update market conditions
        this.terminalDisplay.updateMarketConditions({
            gasPrice: Math.random() * 80 + 20, // Simulated gas price
            maxGasPrice: this.config.maxGasPriceGwei,
            networkCongestion: 'low',
            prices: {
                MATIC: 0.847,
                ETH: 2450.32,
                USDC: 1.0
            }
        });
        
        // Render the comprehensive terminal display
        this.terminalDisplay.render();
    }

    /**
     * Main execution loop
     */
    async run() {
        console.log(chalk.bold.green('🚀 APEX ARBITRAGE SYSTEM STARTING...'));
        console.log();
        
        // Initialize components
        await this.initializeProviders();
        this.startPythonOrchestrator();
        
        console.log();
        console.log(chalk.green('✅ All systems initialized'));
        console.log(chalk.cyan('⚡ Entering main execution loop...'));
        console.log();
        
        // Wait a moment before starting terminal display
        await new Promise(resolve => setTimeout(resolve, 2000));
        
        // Update Rust engine status
        this.terminalDisplay.updateSystemStatus({
            componentsStatus: {
                ...this.terminalDisplay.data.systemStatus.componentsStatus,
                rustEngine: true
            }
        });
        
        this.terminalDisplay.addActivity({
            type: 'success',
            message: 'APEX System initialized',
            details: 'All components online'
        });
        
        this.isRunning = true;
        
        // Main loop
        while (this.isRunning) {
            try {
                // Display dashboard
                this.displayDashboard();
                
                // Scan for opportunities
                const opportunities = await this.scanOpportunities();
                
                // Filter profitable opportunities
                const profitable = opportunities.filter(
                    opp => opp.profitUsd >= this.config.minProfitUSD
                );
                
                if (profitable.length > 0) {
                    console.log(chalk.yellow(`🎯 Found ${profitable.length} profitable opportunities`));
                    
                    // Add opportunities to terminal display
                    for (const opp of profitable) {
                        this.terminalDisplay.addOpportunity({
                            id: opp.routeId,
                            routeId: opp.routeId,
                            profitUsd: opp.profitUsd,
                            confidenceScore: opp.confidenceScore,
                            chain: opp.chain
                        });
                    }
                    
                    this.terminalDisplay.addActivity({
                        type: 'opportunity',
                        message: `${profitable.length} profitable opportunities`,
                        details: `Min profit: $${this.config.minProfitUSD}`
                    });
                    
                    for (const opp of profitable.slice(0, 3)) { // Process top 3
                        console.log(chalk.blue(`   → ${opp.routeId}: $${opp.profitUsd.toFixed(2)} profit`));
                        
                        // Convert opportunity to expected format
                        const opportunity = {
                            id: opp.routeId,
                            route_id: opp.routeId,
                            tokens: opp.tokens,
                            dexes: opp.dexes,
                            profit_usd: opp.profitUsd,
                            gas_estimate: opp.gasEstimate,
                            confidence_score: opp.confidenceScore,
                            chain: opp.chain,
                            gas_price: 50, // Would be real in production
                            tvl_usd: 500000,
                            volume_24h: 100000,
                            historical_success_rate: 0.75,
                            hop_count: opp.tokens.length - 1
                        };
                        
                        // Score opportunity using ML-enhanced scorer
                        const scoringResult = this.opportunityScorer.scoreOpportunity(opportunity);
                        this.performanceTracker.recordOpportunity(opportunity, scoringResult);
                        
                        // Print scoring breakdown
                        if (scoringResult.should_execute) {
                            this.opportunityScorer.printScoringBreakdown(scoringResult, opportunity);
                        } else {
                            console.log(chalk.gray(`   ⏭️  Skipped: Score ${scoringResult.overall_score.toFixed(0)}/100 below threshold`));
                            continue;
                        }
                        
                        // Use execution controller to handle execution based on mode
                        const executionStart = performance.now();
                        const result = await this.executionController.processOpportunity(
                            opportunity,
                            async (opp) => {
                                // This function would execute real transaction in LIVE mode
                                // Enhanced simulation with ML prediction (95%+ success rate)
                                const willSucceed = Math.random() < 0.96; // 96% success rate target
                                
                                if (willSucceed) {
                                    return {
                                        success: true,
                                        txHash: '0x' + Math.random().toString(16).substring(2, 66),
                                        profit: opp.profit_usd
                                    };
                                } else {
                                    throw new Error('Transaction reverted');
                                }
                            }
                        );
                        const executionTime = performance.now() - executionStart;
                        
                        // Record execution in performance tracker
                        this.performanceTracker.recordExecution(opportunity, result, executionTime);
                        
                        // Update stats based on mode and result
                        if (result.simulated) {
                            this.stats.simulatedExecutions++;
                            if (result.success) {
                                this.stats.simulatedProfit += opp.profitUsd;
                                this.stats.successfulExecutions++;
                                this.stats.consecutiveFailures = 0;
                                
                                this.terminalDisplay.addActivity({
                                    type: 'success',
                                    message: `Simulated execution success`,
                                    details: `Profit: $${opp.profitUsd.toFixed(2)}`
                                });
                            } else {
                                this.stats.failedExecutions++;
                                this.stats.consecutiveFailures++;
                                
                                this.terminalDisplay.addActivity({
                                    type: 'failure',
                                    message: `Simulated execution failed`,
                                    details: opp.routeId
                                });
                            }
                        } else {
                            this.stats.totalExecutions++;
                            if (result.success) {
                                this.stats.successfulExecutions++;
                                this.stats.totalProfit += opp.profitUsd;
                                this.stats.consecutiveFailures = 0;
                                this.stats.lastExecutionTime = Date.now();
                                
                                this.terminalDisplay.addActivity({
                                    type: 'success',
                                    message: `Execution successful`,
                                    details: `Profit: $${opp.profitUsd.toFixed(2)} | TX: ${result.txHash?.substring(0, 10)}...`
                                });
                            } else {
                                this.stats.failedExecutions++;
                                this.stats.consecutiveFailures++;
                                this.stats.lastExecutionTime = Date.now();
                                
                                this.terminalDisplay.addActivity({
                                    type: 'failure',
                                    message: `Execution failed`,
                                    details: opp.routeId
                                });
                            }
                        }
                        
                        // Update route performance
                        this.terminalDisplay.updateRoutePerformance(opp.routeId, {
                            attempts: 1,
                            success: result.success,
                            profit: result.success ? opp.profitUsd : 0,
                            description: `${opp.tokens.join(' → ')}`
                        });
                        
                        // Remove processed opportunity from display
                        this.terminalDisplay.removeOpportunity(opp.routeId);
                    }
                    
                    // Print performance dashboard periodically
                    if (this.stats.totalScans % 5 === 0) {
                        this.performanceTracker.printDashboard();
                    }
                }
                
                // Wait for next scan
                await new Promise(resolve => setTimeout(resolve, this.config.scanInterval));
                
            } catch (error) {
                console.error(chalk.red('Error in main loop:'), error.message);
                
                this.terminalDisplay.addActivity({
                    type: 'error',
                    message: 'Main loop error',
                    details: error.message.substring(0, 50)
                });
                
                await new Promise(resolve => setTimeout(resolve, 5000));
            }
        }
    }

    /**
     * Graceful shutdown
     */
    async shutdown() {
        console.log(chalk.yellow('\n🛑 Shutting down APEX system...'));
        this.isRunning = false;
        
        this.terminalDisplay.addActivity({
            type: 'warning',
            message: 'System shutdown initiated',
            details: 'Stopping all components'
        });
        
        if (this.pythonProcess) {
            this.pythonProcess.kill();
        }
        
        console.log(chalk.green('✅ Shutdown complete'));
        process.exit(0);
    }
}

// Handle shutdown signals
const system = new ApexSystem();

process.on('SIGINT', () => system.shutdown());
process.on('SIGTERM', () => system.shutdown());

// Start the system
system.run().catch(error => {
    console.error(chalk.red('Fatal error:'), error);
    process.exit(1);
});<|MERGE_RESOLUTION|>--- conflicted
+++ resolved
@@ -5,12 +5,8 @@
 import { performance } from 'perf_hooks';
 import { executionController } from './utils/executionController.js';
 import { CURRENT_MODE, MODE, getModeDisplay } from './utils/config.js';
-<<<<<<< HEAD
 import { opportunityScorer } from './utils/opportunityScorer.js';
 import { performanceTracker } from './utils/performanceTracker.js';
-=======
-import { createRequire } from 'module';
->>>>>>> 0148077b
 
 dotenv.config();
 
@@ -52,31 +48,8 @@
         this.pythonProcess = null;
         this.isRunning = false;
         this.executionController = executionController;
-<<<<<<< HEAD
         this.opportunityScorer = opportunityScorer;
         this.performanceTracker = performanceTracker;
-=======
-        
-        // Initialize terminal display
-        this.terminalDisplay = new TerminalDisplay({
-            refreshInterval: 5000, // Refresh every 5 seconds
-            maxRecentActivities: 10,
-            maxRouteDisplay: 5,
-            showDetailedMetrics: true
-        });
-        
-        // Initialize terminal display data
-        this.terminalDisplay.updateSystemStatus({
-            mode: CURRENT_MODE,
-            componentsStatus: {
-                rustEngine: false,
-                pythonOrchestrator: false,
-                nodeCoordinator: true,
-                mlEngine: false,
-                websocket: false
-            }
-        });
->>>>>>> 0148077b
     }
 
     /**
