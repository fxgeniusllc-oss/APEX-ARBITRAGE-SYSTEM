"""
APEX Python Orchestrator with Dual AI/ML Engine
Coordinates multi-chain arbitrage with XGBoost + ONNX ensemble
Supports LIVE/DEV/SIM execution modes
"""

import asyncio
import json
import numpy as np
from typing import List, Dict, Optional
from dataclasses import dataclass
<<<<<<< HEAD
=======
from enum import Enum
from datetime import datetime
>>>>>>> 78716fda
# Required ML libraries: install via pip and add to requirements.txt
# pip install xgboost==1.7.6 onnxruntime==1.16.3 torch>=2.0.0
import xgboost as xgb
import onnxruntime as ort

<<<<<<< HEAD
# Import centralized configuration
from config import (
    ExecutionMode,
    ChainType,
    CURRENT_MODE,
    MLConfig,
    SafetyConfig,
    SystemConfig,
    get_mode_display,
    should_execute_real_transactions
)
=======
# Optional PyTorch for LSTM support
try:
    import torch
    import torch.nn as nn
    TORCH_AVAILABLE = True
except ImportError:
    TORCH_AVAILABLE = False
    print("⚠️  PyTorch not available. Install with: pip install torch")


class ExecutionMode(Enum):
    """Execution mode configuration"""
    LIVE = "LIVE"  # Execute real transactions
    DEV = "DEV"    # Dry-run with real data
    SIM = "SIM"    # Simulation/backtesting mode


class ChainType(Enum):
    POLYGON = "polygon"
    ETHEREUM = "ethereum"
    ARBITRUM = "arbitrum"
    OPTIMISM = "optimism"
    BASE = "base"
    BSC = "bsc"
>>>>>>> 78716fda


@dataclass
class Opportunity:
    route_id: str
    tokens: List[str]
    dexes: List[str]
    input_amount: float
    expected_output: float
    gas_estimate: int
    profit_usd: float
    confidence_score: float
    timestamp: int
    chain: ChainType


class LSTMModel(nn.Module):
    """
    LSTM model for arbitrage opportunity prediction
    Captures temporal patterns and market dynamics
    """
    def __init__(self, input_size: int = 10, hidden_size: int = 128, output_size: int = 1, num_layers: int = 2):
        super(LSTMModel, self).__init__()
        self.lstm = nn.LSTM(input_size, hidden_size, num_layers, batch_first=True, dropout=0.2)
        self.fc1 = nn.Linear(hidden_size, 64)
        self.fc2 = nn.Linear(64, output_size)
        self.relu = nn.ReLU()
        self.sigmoid = nn.Sigmoid()
    
    def forward(self, x):
        """Forward pass through LSTM network"""
        # x shape: (batch, seq_len, features)
        lstm_out, _ = self.lstm(x)
        # Take the last output
        last_out = lstm_out[:, -1, :]
        # Fully connected layers
        fc1_out = self.relu(self.fc1(last_out))
        output = self.sigmoid(self.fc2(fc1_out))
        return output


class MarketConditionAnalyzer:
    """
    Analyzes market conditions for dynamic threshold adjustment
    """
    def __init__(self):
        self.volatility_history = []
        self.execution_history = []
        self.max_history_size = 100
        self.min_threshold = float(os.getenv('MIN_THRESHOLD', '0.88'))
        self.max_threshold = float(os.getenv('MAX_THRESHOLD', '0.95'))
    
    def update_market_data(self, volatility: float, gas_price: float):
        """Update market condition data"""
        self.volatility_history.append({
            'volatility': volatility,
            'gas_price': gas_price,
            'timestamp': datetime.now().isoformat()
        })
        
        # Keep only recent history
        if len(self.volatility_history) > self.max_history_size:
            self.volatility_history.pop(0)
    
    def log_execution_result(self, opportunity: Opportunity, success: bool, actual_profit: float):
        """Log execution results for continuous learning"""
        self.execution_history.append({
            'route_id': opportunity.route_id,
            'expected_profit': opportunity.profit_usd,
            'actual_profit': actual_profit,
            'success': success,
            'confidence_score': opportunity.confidence_score,
            'timestamp': datetime.now().isoformat()
        })
        
        # Keep only recent history
        if len(self.execution_history) > self.max_history_size:
            self.execution_history.pop(0)
    
    def get_dynamic_threshold(self) -> float:
        """
        Calculate dynamic threshold based on market conditions
        
        Returns higher threshold in volatile markets (more conservative)
        Returns lower threshold in stable markets (more opportunities)
        """
        if not self.volatility_history:
            return self.min_threshold
        
        # Calculate recent volatility (last 20 samples)
        recent_volatility = [v['volatility'] for v in self.volatility_history[-20:]]
        avg_volatility = np.mean(recent_volatility) if recent_volatility else 0.5
        
        # Calculate success rate from execution history
        if len(self.execution_history) >= 10:
            recent_executions = self.execution_history[-20:]
            success_rate = sum(1 for e in recent_executions if e['success']) / len(recent_executions)
        else:
            success_rate = 0.5  # Default
        
        # Adjust threshold based on conditions
        # Higher volatility → Higher threshold (more conservative)
        # Lower success rate → Higher threshold (more conservative)
        
        volatility_adjustment = (avg_volatility - 0.5) * 0.1  # ±0.05 max
        success_adjustment = (0.5 - success_rate) * 0.05  # ±0.025 max
        
        dynamic_threshold = self.min_threshold + volatility_adjustment + success_adjustment
        
        # Clamp to min/max range
        return max(self.min_threshold, min(self.max_threshold, dynamic_threshold))
    
    def get_execution_metrics(self) -> Dict:
        """Get execution performance metrics"""
        if not self.execution_history:
            return {
                'total_executions': 0,
                'success_rate': 0.0,
                'avg_profit': 0.0,
                'profit_accuracy': 0.0
            }
        
        total = len(self.execution_history)
        successes = sum(1 for e in self.execution_history if e['success'])
        
        actual_profits = [e['actual_profit'] for e in self.execution_history if e['success']]
        expected_profits = [e['expected_profit'] for e in self.execution_history if e['success']]
        
        return {
            'total_executions': total,
            'success_rate': successes / total if total > 0 else 0.0,
            'avg_profit': np.mean(actual_profits) if actual_profits else 0.0,
            'profit_accuracy': np.mean([
                a / e if e > 0 else 0 
                for a, e in zip(actual_profits, expected_profits)
            ]) if actual_profits else 0.0
        }


class MLEnsemble:
    """
    Triple AI/ML Engine with XGBoost, ONNX, and LSTM models
    Enhanced with GPU acceleration and multi-model ensemble voting
    Supports continuous learning and dynamic thresholding
    """
    
    def __init__(self, use_gpu: bool = False, voting_strategy: str = "weighted"):
        self.xgb_model = None
        self.onnx_model = None
        self.lstm_model = None
        self.use_gpu = use_gpu
        self.voting_strategy = voting_strategy  # 'weighted', 'majority', 'unanimous'
        self.ensemble_weights = (0.4, 0.3, 0.3)  # XGBoost, ONNX, LSTM weights
        
        # GPU configuration
        self.providers = self._get_providers()
        
        # Market condition analyzer for dynamic thresholding
        self.market_analyzer = MarketConditionAnalyzer()
        
        # Continuous learning buffer
        self.learning_buffer = []
        self.learning_buffer_size = 1000
        
    def _get_providers(self):
        """
        Get ONNX Runtime providers based on GPU availability
        Prioritizes GPU (CUDA) if available and requested
        """
        if self.use_gpu:
            # Try to use GPU providers
            available_providers = ort.get_available_providers()
            if 'CUDAExecutionProvider' in available_providers:
                print("✅ GPU acceleration enabled (CUDA)")
                return ['CUDAExecutionProvider', 'CPUExecutionProvider']
            elif 'TensorrtExecutionProvider' in available_providers:
                print("✅ GPU acceleration enabled (TensorRT)")
                return ['TensorrtExecutionProvider', 'CUDAExecutionProvider', 'CPUExecutionProvider']
            else:
                print("⚠️  GPU requested but not available, falling back to CPU")
                return ['CPUExecutionProvider']
        else:
            return ['CPUExecutionProvider']
        
    def load_models(self, xgb_path: str = None, onnx_path: str = None, lstm_path: str = None):
        """Load pre-trained models with GPU support"""
        if xgb_path:
            self.xgb_model = xgb.Booster()
            self.xgb_model.load_model(xgb_path)
            print(f"✅ XGBoost model loaded from {xgb_path}")
        
        if onnx_path:
            # Load ONNX model with specified providers (GPU or CPU)
            sess_options = ort.SessionOptions()
            sess_options.graph_optimization_level = ort.GraphOptimizationLevel.ORT_ENABLE_ALL
            
            self.onnx_model = ort.InferenceSession(
                onnx_path,
                sess_options=sess_options,
                providers=self.providers
            )
            print(f"✅ ONNX model loaded from {onnx_path}")
            print(f"   Providers: {self.onnx_model.get_providers()}")
        
        if lstm_path and TORCH_AVAILABLE:
            try:
                # Load LSTM model (PyTorch)
                self.lstm_model = LSTMModel()
                if os.path.exists(lstm_path):
                    # Load from .pt or .pth file
                    if lstm_path.endswith(('.pt', '.pth')):
                        self.lstm_model.load_state_dict(torch.load(lstm_path, map_location='cpu'))
                    elif lstm_path.endswith('.onnx'):
                        # Load LSTM as ONNX (alternative format)
                        pass  # Already handled by onnx_path
                    self.lstm_model.eval()  # Set to evaluation mode
                    print(f"✅ LSTM model loaded from {lstm_path}")
                else:
                    print(f"⚠️  LSTM model file not found: {lstm_path}")
            except Exception as e:
                print(f"⚠️  Failed to load LSTM model: {e}")
        elif lstm_path and not TORCH_AVAILABLE:
            print(f"⚠️  PyTorch not available, cannot load LSTM model")
    
    def extract_features(self, opportunity: Opportunity) -> np.ndarray:
        """Extract 10-feature vector from opportunity"""
        features = [
            opportunity.profit_usd,
            opportunity.expected_output / opportunity.input_amount,  # profit ratio
            len(opportunity.tokens),  # route complexity
            opportunity.gas_estimate / 1000000,  # gas in millions
            opportunity.confidence_score,
            float(opportunity.timestamp % 86400) / 86400,  # time of day normalized
            len(opportunity.dexes),
            opportunity.input_amount / 1000,  # amount in thousands
            1.0 if len(opportunity.tokens) == 3 else 0.0,  # is 2-hop
            1.0 if len(opportunity.tokens) == 4 else 0.0,  # is 3-hop
        ]
        return np.array(features, dtype=np.float32).reshape(1, -1)
    
    def predict(self, opportunity: Opportunity) -> float:
        """
        Multi-model ensemble prediction with voting strategies
        Supports: weighted, majority, unanimous voting
        Includes XGBoost, ONNX, and LSTM models
        """
        features = self.extract_features(opportunity)
        
        predictions = []
        xgb_score = 0.5  # Default if model not loaded
        onnx_score = 0.5
        lstm_score = 0.5
        
        # XGBoost prediction (accuracy-focused)
        if self.xgb_model:
            dmatrix = xgb.DMatrix(features)
            xgb_score = float(self.xgb_model.predict(dmatrix)[0])
            predictions.append(("xgboost", xgb_score))
        
        # ONNX prediction (speed-focused, GPU-accelerated)
        if self.onnx_model:
            input_name = self.onnx_model.get_inputs()[0].name
            onnx_output = self.onnx_model.run(None, {input_name: features})
            onnx_score = float(onnx_output[0][0])
            predictions.append(("onnx", onnx_score))
        
        # LSTM prediction (temporal pattern recognition)
        if self.lstm_model and TORCH_AVAILABLE:
            try:
                with torch.no_grad():
                    # Reshape for LSTM: (batch, seq_len, features)
                    lstm_input = torch.tensor(features, dtype=torch.float32).unsqueeze(1)
                    lstm_output = self.lstm_model(lstm_input)
                    lstm_score = float(lstm_output.squeeze().item())
                    predictions.append(("lstm", lstm_score))
            except Exception as e:
                print(f"⚠️  LSTM prediction error: {e}")
        
        # Apply voting strategy
        ensemble_score = self._apply_voting_strategy(predictions)
        
        return ensemble_score
    
    def _apply_voting_strategy(self, predictions: List[tuple]) -> float:
        """
        Apply ensemble voting strategy
        
        Args:
            predictions: List of (model_name, score) tuples
        
        Returns:
            Final ensemble score
        """
        if not predictions:
            return 0.5
        
        if self.voting_strategy == "weighted":
            # Weighted average based on ensemble_weights
            if len(predictions) == 1:
                return predictions[0][1]
            elif len(predictions) == 2:
                # Two models (XGBoost + ONNX or XGBoost + LSTM, etc.)
                weights = self.ensemble_weights[:2]
                total_weight = sum(weights)
                return sum(w * p[1] for w, p in zip(weights, predictions)) / total_weight
            elif len(predictions) == 3:
                # Three models (XGBoost + ONNX + LSTM)
                return (
                    self.ensemble_weights[0] * predictions[0][1] +
                    self.ensemble_weights[1] * predictions[1][1] +
                    self.ensemble_weights[2] * predictions[2][1]
                )
        
        elif self.voting_strategy == "majority":
            # Majority voting: average of binary decisions
            threshold = 0.5
            votes = [1 if score > threshold else 0 for _, score in predictions]
            majority_vote = sum(votes) / len(votes)
            
            # If majority agrees, return high confidence, else return average
            if majority_vote >= 0.5:
                return max(score for _, score in predictions)
            else:
                return min(score for _, score in predictions)
        
        elif self.voting_strategy == "unanimous":
            # Unanimous voting: all models must agree (conservative)
            threshold = 0.5
            all_positive = all(score > threshold for _, score in predictions)
            all_negative = all(score <= threshold for _, score in predictions)
            
            if all_positive:
                # All agree positive: return average
                return sum(score for _, score in predictions) / len(predictions)
            elif all_negative:
                # All agree negative: return average
                return sum(score for _, score in predictions) / len(predictions)
            else:
                # Disagreement: return conservative score (0.5)
                return 0.5
        
        # Default: simple average
        return sum(score for _, score in predictions) / len(predictions)
    
    def should_execute(self, opportunity: Opportunity, threshold: float = 0.88) -> bool:
        """
        Determine if opportunity should be executed
        Uses dynamic threshold if enabled
        """
        # Use dynamic threshold if enabled
        enable_dynamic = os.getenv('ENABLE_DYNAMIC_THRESHOLD', 'true').lower() == 'true'
        if enable_dynamic:
            threshold = self.market_analyzer.get_dynamic_threshold()
        
        score = self.predict(opportunity)
        return score > threshold
    
    def log_execution_result(self, opportunity: Opportunity, success: bool, actual_profit: float):
        """
        Log execution result for continuous learning
        Updates market analyzer and learning buffer
        """
        # Log to market analyzer
        self.market_analyzer.log_execution_result(opportunity, success, actual_profit)
        
        # Add to learning buffer
        features = self.extract_features(opportunity)
        self.learning_buffer.append({
            'features': features.tolist(),
            'label': 1 if success else 0,
            'expected_profit': opportunity.profit_usd,
            'actual_profit': actual_profit,
            'timestamp': datetime.now().isoformat()
        })
        
        # Keep buffer size manageable
        if len(self.learning_buffer) > self.learning_buffer_size:
            self.learning_buffer.pop(0)
    
    def get_learning_data(self) -> Dict:
        """
        Get accumulated learning data for retraining
        
        Returns:
            Dictionary with features and labels for model retraining
        """
        if not self.learning_buffer:
            return {'features': [], 'labels': []}
        
        features = [item['features'] for item in self.learning_buffer]
        labels = [item['label'] for item in self.learning_buffer]
        
        return {
            'features': features,
            'labels': labels,
            'count': len(self.learning_buffer),
            'success_rate': sum(labels) / len(labels) if labels else 0.0
        }
    
    def save_learning_data(self, filepath: str = 'data/learning_buffer.json'):
        """Save learning buffer to disk for retraining"""
        try:
            os.makedirs(os.path.dirname(filepath), exist_ok=True)
            with open(filepath, 'w') as f:
                json.dump(self.learning_buffer, f, indent=2)
            print(f"✅ Learning data saved: {len(self.learning_buffer)} samples")
        except Exception as e:
            print(f"⚠️  Failed to save learning data: {e}")


class ParallelChainScanner:
    """Multi-chain parallel orchestration system"""
    
    def __init__(self):
        self.chains = {
            ChainType.POLYGON: None,
            ChainType.ETHEREUM: None,
            ChainType.ARBITRUM: None,
            ChainType.OPTIMISM: None,
            ChainType.BASE: None,
            ChainType.BSC: None,
        }
        self.opportunities = []
    
    async def scan_chain(self, chain: ChainType) -> List[Opportunity]:
        """Scan single chain asynchronously"""
        # Placeholder - would connect to actual chain scanners
        await asyncio.sleep(0.01)  # Simulated network delay
        return []
    
    async def scan_all_chains(self) -> List[Opportunity]:
        """Scan all chains in parallel"""
        tasks = [self.scan_chain(chain) for chain in self.chains.keys()]
        results = await asyncio.gather(*tasks)
        
        # Flatten results
        all_opportunities = []
        for chain_opportunities in results:
            all_opportunities.extend(chain_opportunities)
        
        return all_opportunities
    
    async def execute_cross_chain_arbitrage(
        self,
        source_chain: ChainType,
        target_chain: ChainType,
        amount: float
    ) -> Dict:
        """Execute cross-chain arbitrage with bridging"""
        # Step 1: Buy on source chain
        # Step 2: Bridge using LayerZero/Across
        # Step 3: Sell on target chain
        
        return {
            "status": "success",
            "source_chain": source_chain.value,
            "target_chain": target_chain.value,
            "profit": 0.0
        }


class MicroRaptorBot:
    """4x4x4x4 Spawning Micro Raptor Bot for data fetching"""
    
    def __init__(self, bot_id: int, layer: int):
        self.bot_id = bot_id
        self.layer = layer
        self.children = []
        self.data_buffer = []
    
    async def fetch_pool_data(self, dex: str, pool_address: str) -> Dict:
        """Fetch pool data from DEX"""
        # Simulated pool data fetch
        await asyncio.sleep(0.001)
        return {
            "dex": dex,
            "pool": pool_address,
            "reserve0": 1000000.0,
            "reserve1": 1000000.0,
            "fee": 0.003
        }
    
    def spawn_children(self, count: int = 4):
        """Spawn child bots for parallel data fetching"""
        for i in range(count):
            child = MicroRaptorBot(
                bot_id=self.bot_id * 4 + i,
                layer=self.layer + 1
            )
            self.children.append(child)
    
    async def parallel_fetch(self, targets: List[Dict]) -> List[Dict]:
        """Fetch data in parallel using spawned children"""
        if not self.children and self.layer < 4:
            self.spawn_children()
        
        tasks = []
        for target in targets:
            tasks.append(self.fetch_pool_data(target['dex'], target['pool']))
        
        return await asyncio.gather(*tasks)


class MempoolWatchdog:
    """Mempool monitoring for frontrun protection and opportunity detection"""
    
    def __init__(self):
        self.pending_txs = []
        self.monitored_addresses = set()
    
    async def monitor_mempool(self, chain: ChainType):
        """Monitor mempool for pending transactions"""
        while True:
            # Would connect to WebSocket RPC for mempool monitoring
            await asyncio.sleep(0.1)
    
    def analyze_transaction(self, tx: Dict) -> Optional[Dict]:
        """Analyze pending transaction for arbitrage impact"""
        # Check if transaction affects our routes
        # Calculate if we should frontrun/backrun
        return None
    
    def should_submit_private(self, opportunity: Opportunity) -> bool:
        """Determine if should use private relay (Flashbots/Eden)"""
        # Use private relay for high-value opportunities
        return opportunity.profit_usd > 50.0


class ApexOrchestrator:
    """Main orchestrator coordinating all components"""
    
    def __init__(self, mode: ExecutionMode = None):
        # Get execution mode from environment or use provided mode
        mode_str = os.getenv('MODE', 'DEV').upper()
        self.mode = mode if mode else ExecutionMode[mode_str]
        
        self.ml_ensemble = MLEnsemble()
        self.chain_scanner = ParallelChainScanner()
        self.mempool_watchdog = MempoolWatchdog()
        self.micro_raptors = []
        self.metrics = {
            "opportunities_scanned": 0,
            "opportunities_executed": 0,
            "opportunities_simulated": 0,
            "total_profit": 0.0,
            "simulated_profit": 0.0,
            "success_rate": 0.0,
            "mode": self.mode.value
        }
        
        # Print mode information
        self._print_mode_info()
    
    def _print_mode_info(self):
        """Print execution mode information"""
        mode_emoji = {
            ExecutionMode.LIVE: "🔴",
            ExecutionMode.DEV: "🟡",
            ExecutionMode.SIM: "🔵"
        }
        mode_desc = {
            ExecutionMode.LIVE: "LIVE MODE - Executes real arbitrage transactions on-chain",
            ExecutionMode.DEV: "DEV MODE - Runs all logic with real data but simulates transactions",
            ExecutionMode.SIM: "SIM MODE - Simulation mode for backtesting with real market data"
        }
        
        print("\n" + "="*80)
        print(f"{mode_emoji[self.mode]} {self.mode.value} MODE")
        print(mode_desc[self.mode])
        print("="*80)
        
        if self.mode != ExecutionMode.LIVE:
            print("⚠️  WARNING: Transactions will be SIMULATED only")
            print("   Real DEX data will be collected and analyzed")
            print("   No actual on-chain transactions will be executed")
        else:
            print("🔴 LIVE MODE ACTIVE - Real transactions will be executed")
            print("   Please ensure sufficient funds and prior testing in DEV mode")
        print("="*80 + "\n")
    
    def should_execute_transaction(self) -> bool:
        """Check if transactions should be executed based on mode"""
        return self.mode == ExecutionMode.LIVE
    
    def initialize(self):
        """Initialize all components"""
        # Load ML models
        try:
            lstm_path = os.getenv('LSTM_MODEL_PATH', 'data/models/lstm_model.pt')
            self.ml_ensemble.load_models(
                xgb_path="data/models/xgboost_model.json",
                onnx_path="data/models/onnx_model.onnx",
                lstm_path=lstm_path
            )
        except Exception as e:
            print(f"Warning: Could not load ML models: {e}")
        
        # Spawn initial micro raptor bots
        for i in range(4):
            bot = MicroRaptorBot(bot_id=i, layer=0)
            bot.spawn_children()
            self.micro_raptors.append(bot)
        
        # Print ensemble configuration
        model_count = sum([
            self.ml_ensemble.xgb_model is not None,
            self.ml_ensemble.onnx_model is not None,
            self.ml_ensemble.lstm_model is not None
        ])
        print(f"🤖 Ensemble Models Loaded: {model_count}/3")
        print(f"   XGBoost: {'✅' if self.ml_ensemble.xgb_model else '❌'}")
        print(f"   ONNX: {'✅' if self.ml_ensemble.onnx_model else '❌'}")
        print(f"   LSTM: {'✅' if self.ml_ensemble.lstm_model else '❌'}")
        print(f"🎯 Base Threshold: 0.88 (88%)")
        print(f"🔄 Dynamic Threshold: {'Enabled' if os.getenv('ENABLE_DYNAMIC_THRESHOLD', 'true').lower() == 'true' else 'Disabled'}")
        print(f"📚 Continuous Learning: Enabled")
    
    async def scan_opportunities(self) -> List[Opportunity]:
        """Scan for arbitrage opportunities across all chains"""
        opportunities = await self.chain_scanner.scan_all_chains()
        self.metrics["opportunities_scanned"] += len(opportunities)
        return opportunities
    
    def filter_opportunities(
        self,
        opportunities: List[Opportunity],
        min_profit: float = 5.0,
        confidence_threshold: float = 0.88
    ) -> List[Opportunity]:
        """Filter opportunities using ML ensemble with dynamic thresholding"""
        filtered = []
        
        # Get dynamic threshold if enabled
        enable_dynamic = os.getenv('ENABLE_DYNAMIC_THRESHOLD', 'true').lower() == 'true'
        if enable_dynamic:
            confidence_threshold = self.ml_ensemble.market_analyzer.get_dynamic_threshold()
            print(f"🎯 Dynamic threshold: {confidence_threshold:.3f}")
        
        for opp in opportunities:
            # Basic filters
            if opp.profit_usd < min_profit:
                continue
            
            # ML ensemble filter
            if self.ml_ensemble.should_execute(opp, confidence_threshold):
                filtered.append(opp)
        
        # Sort by profit
        filtered.sort(key=lambda x: x.profit_usd, reverse=True)
        
        return filtered
    
    async def execute_opportunity(self, opportunity: Opportunity) -> Dict:
        """Execute or simulate arbitrage opportunity based on mode"""
        # Check mempool for MEV protection
        use_private = self.mempool_watchdog.should_submit_private(opportunity)
        
        if self.should_execute_transaction():
            # LIVE MODE: Execute real transaction
            print(f"🚀 EXECUTING REAL TRANSACTION: {opportunity.route_id}")
            
            # Execute based on route type
            if len(opportunity.tokens) <= 4:
                # Simple arbitrage
                result = {"status": "success", "profit": opportunity.profit_usd, "simulated": False}
            else:
                # Complex cross-chain
                result = await self.chain_scanner.execute_cross_chain_arbitrage(
                    ChainType.POLYGON,
                    ChainType.ARBITRUM,
                    opportunity.input_amount
                )
                result["simulated"] = False
            
            # Update metrics for real execution
            if result["status"] == "success":
                self.metrics["opportunities_executed"] += 1
                self.metrics["total_profit"] += opportunity.profit_usd
                print(f"✅ EXECUTED: Profit ${opportunity.profit_usd:.2f}")
                
                # Log for continuous learning
                actual_profit = result.get("profit", opportunity.profit_usd)
                self.ml_ensemble.log_execution_result(opportunity, True, actual_profit)
            else:
                # Log failure for continuous learning
                self.ml_ensemble.log_execution_result(opportunity, False, 0.0)
        else:
            # DEV/SIM MODE: Simulate transaction
            print(f"🔄 SIMULATING TRANSACTION: {opportunity.route_id}")
            
            # Simulate the execution without on-chain transaction
            result = await self._simulate_execution(opportunity)
            result["simulated"] = True
            result["mode"] = self.mode.value
            
            # Update metrics for simulation
            self.metrics["opportunities_simulated"] += 1
            self.metrics["simulated_profit"] += opportunity.profit_usd
            print(f"✅ SIMULATED: Would profit ${opportunity.profit_usd:.2f}")
            
            # Log simulated execution (for testing continuous learning)
            if result.get("would_execute"):
                self.ml_ensemble.log_execution_result(opportunity, True, opportunity.profit_usd * 0.95)
        
        return result
    
    async def _simulate_execution(self, opportunity: Opportunity) -> Dict:
        """Simulate transaction execution without on-chain execution"""
        # Perform all validations as if executing
        validations = {
            "has_sufficient_profit": opportunity.profit_usd > 0,
            "has_valid_route": len(opportunity.tokens) >= 2,
            "has_gas_estimate": opportunity.gas_estimate > 0,
        }
        
        all_valid = all(validations.values())
        
        return {
            "status": "success" if all_valid else "would_fail",
            "profit": opportunity.profit_usd if all_valid else 0,
            "validations": validations,
            "would_execute": all_valid,
            "message": f"Transaction simulated in {self.mode.value} mode - no on-chain execution"
        }
    
    async def run(self):
        """Main execution loop"""
        print("🚀 APEX Orchestrator Starting...")
        self.initialize()
        
        iteration_count = 0
        
        while True:
            # Scan opportunities - ALWAYS use real live DEX data
            opportunities = await self.scan_opportunities()
            
            # Filter with ML
            filtered = self.filter_opportunities(opportunities)
            
            # Execute or simulate top opportunities based on mode
            for opp in filtered[:5]:  # Process top 5
                try:
                    result = await self.execute_opportunity(opp)
                    action = "Executed" if not result.get("simulated") else "Simulated"
                    print(f"{'✅' if result['status'] == 'success' else '❌'} {action}: {opp.route_id} | Profit: ${opp.profit_usd:.2f}")
                except Exception as e:
                    print(f"❌ Processing failed: {e}")
            
            # Periodic learning data save (every 100 iterations)
            iteration_count += 1
            if iteration_count % 100 == 0:
                self.ml_ensemble.save_learning_data()
                metrics = self.ml_ensemble.market_analyzer.get_execution_metrics()
                print(f"📊 Learning Metrics: Success Rate: {metrics['success_rate']:.2%}, "
                      f"Avg Profit: ${metrics['avg_profit']:.2f}")
            
            # Wait before next scan
            await asyncio.sleep(1.0)
    
    def get_metrics(self) -> Dict:
        """Get current performance metrics"""
        if self.metrics["opportunities_scanned"] > 0:
            self.metrics["success_rate"] = (
                self.metrics["opportunities_executed"] /
                self.metrics["opportunities_scanned"] * 100
            )
        return self.metrics


async def main():
    """Main entry point"""
    orchestrator = ApexOrchestrator()
    await orchestrator.run()


if __name__ == "__main__":
    asyncio.run(main())<|MERGE_RESOLUTION|>--- conflicted
+++ resolved
@@ -9,29 +9,13 @@
 import numpy as np
 from typing import List, Dict, Optional
 from dataclasses import dataclass
-<<<<<<< HEAD
-=======
 from enum import Enum
 from datetime import datetime
->>>>>>> 78716fda
 # Required ML libraries: install via pip and add to requirements.txt
 # pip install xgboost==1.7.6 onnxruntime==1.16.3 torch>=2.0.0
 import xgboost as xgb
 import onnxruntime as ort
 
-<<<<<<< HEAD
-# Import centralized configuration
-from config import (
-    ExecutionMode,
-    ChainType,
-    CURRENT_MODE,
-    MLConfig,
-    SafetyConfig,
-    SystemConfig,
-    get_mode_display,
-    should_execute_real_transactions
-)
-=======
 # Optional PyTorch for LSTM support
 try:
     import torch
@@ -56,7 +40,6 @@
     OPTIMISM = "optimism"
     BASE = "base"
     BSC = "bsc"
->>>>>>> 78716fda
 
 
 @dataclass
